#
# Copyright 2017 Skyscanner Limited.
#
# Licensed under the Apache License, Version 2.0 (the "License");
# you may not use this file except in compliance with the License.
# You may obtain a copy of the License at
#
# http://www.apache.org/licenses/LICENSE-2.0
#
# Unless required by applicable law or agreed to in writing, software
# distributed under the License is distributed on an "AS IS" BASIS,
# WITHOUT WARRANTIES OR CONDITIONS OF ANY KIND, either express or implied.
# See the License for the specific language governing permissions and
# limitations under the License.
#

# frozen_string_literal: true

require 'money'
require 'redis'

class Money
  module RatesStore
    # Raised when a +RatesStore+ request fails
    class RequestFailed < StandardError; end

    # Exchange rates cache implemented with Redis.
    #
    # All cached rates are relative to the given +base_currency+.
    # It stores +Hash+ es with keys formatted as +namespace:base_currency:quote_currency+ .
    # These hashes contain ISO dates as keys with base currency rates as values.
    #
    # ==== Examples
    #
    # If +currency+ is the Redis namespace we used in the constructor,
    # USD is the base currency, and we're looking for HUF rates, they can be found
    # in the +currency:USD:HUF+ key, and their format will be
    #   {
    #     "2016-05-01": "0.272511002E3", # Rates are stored as BigDecimal Strings
    #     "2016-05-02": "0.270337998E3",
    #     "2016-05-03": "0.271477498E3"
    #   }
    class HistoricalRedis
      # ==== Parameters
      #
      # - +base_currency+ - The base currency relative to which all rates are stored
      # - +redis_url+ - The URL of the Redis server
      # - +redis_params+ - parameters passed to Redis.new
      # - +namespace+ - Namespace with which to prefix all Redis keys

      def initialize(base_currency, redis_url, redis_params, namespace)
        @base_currency = base_currency
        @redis = Redis.new({url: redis_url}.merge(redis_params))
        @namespace = namespace
      end

      # Adds historical rates in bulk
      #
      # ==== Parameters
      #
      # +currency_date_rate_hash+ - A +Hash+ of exchange rates, broken down by currency and date. See the example for details.
      #
      # ==== Errors
      #
      # - Raises +ArgumentError+ when the base currency is included in +currency_date_rate_hash+ with rate other than 1.
      # - Raises +Money::RatesStore::RequestFailed+ when the Redis request fails
      #
      # ==== Examples
      #
      # Assuming USD is the base currency
      #
      #   rates = {
      #     'EUR' => {
      #       '2015-09-10' => 0.11, # 1 USD = 0.11 EUR
      #       '2015-09-11' => 0.22
      #     },
      #     'GBP' => {
      #       '2015-09-10' => 0.44, # 1 USD = 0.44 GBP
      #       '2015-09-11' => 0.55
      #     }
      #   }
      #   store.add_rates(rates)

      def add_rates(currency_date_rate_hash)
        if !currency_date_rate_hash[@base_currency.iso_code].nil? &&
           !currency_date_rate_hash[@base_currency.iso_code].values.all? { |r| r == 1 }

          raise ArgumentError, "When base currency #{@base_currency.iso_code} is included "\
                               "in given Hash #{currency_date_rate_hash}, its rate should  "\
                               'be equal to 1'
        end

        @redis.pipelined do |pipeline|
          currency_date_rate_hash.each do |iso_currency, iso_date_rate_hash|
            k = key(iso_currency)
<<<<<<< HEAD
            pipeline.mapped_hmset(k, iso_date_rate_hash.transform_values(&:to_s))
=======
            pipeline.mapped_hmset(k, iso_date_rate_hash)
>>>>>>> 5a084e26
          end
        end
      rescue Redis::BaseError => e
        raise RequestFailed, "Error while storing rates - #{e.message} - "\
                             "rates: #{currency_date_rate_hash}"
      end

      # Returns a +Hash+ of rates for all cached dates for the given currency.
      #
      # ==== Parameters
      #
      # - +currency+ - The quote currency for which we request all the cached rates. This is a +Money::Currency+ object.
      #
      # ==== Examples
      #
      #   store.get_rates(Money::Currency.new('GBP'))
      #   # => {"2017-01-01"=>#<BigDecimal:7fa19ba27260,'0.809782E0',9(18)>, "2017-01-02"=>#<BigDecimal:7fa19ba27210,'0.814263E0',9(18)>, "2017-01-03"=>#<BigDecimal:7fa19ba271c0,'0.816721E0',9(18)>, ...
      def get_rates(currency)
        k = key(currency.iso_code)
        iso_date_rate_hash = @redis.hgetall(k)

        iso_date_rate_hash.each do |iso_date, rate_string|
          iso_date_rate_hash[iso_date] = rate_string.to_d
        end
      rescue Redis::BaseError => e
        raise RequestFailed, 'Error while retrieving rates for '\
                                "#{currency} - #{e.message}"\
      end

      private

      # e.g. currency:EUR:USD
      def key(currency_iso)
        [@namespace, @base_currency.iso_code, currency_iso].join(':')
      end
    end
  end
end<|MERGE_RESOLUTION|>--- conflicted
+++ resolved
@@ -93,11 +93,7 @@
         @redis.pipelined do |pipeline|
           currency_date_rate_hash.each do |iso_currency, iso_date_rate_hash|
             k = key(iso_currency)
-<<<<<<< HEAD
             pipeline.mapped_hmset(k, iso_date_rate_hash.transform_values(&:to_s))
-=======
-            pipeline.mapped_hmset(k, iso_date_rate_hash)
->>>>>>> 5a084e26
           end
         end
       rescue Redis::BaseError => e
