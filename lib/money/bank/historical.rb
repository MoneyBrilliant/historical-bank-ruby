#
# Copyright 2017 Skyscanner Limited.
#
# Licensed under the Apache License, Version 2.0 (the "License");
# you may not use this file except in compliance with the License.
# You may obtain a copy of the License at
#
# http://www.apache.org/licenses/LICENSE-2.0
#
# Unless required by applicable law or agreed to in writing, software
# distributed under the License is distributed on an "AS IS" BASIS,
# WITHOUT WARRANTIES OR CONDITIONS OF ANY KIND, either express or implied.
# See the License for the specific language governing permissions and
# limitations under the License.
#

# frozen_string_literal: true

require 'money'
require 'money/rates_provider/open_exchange_rates'
require 'money/rates_store/historical_redis'

class Money
  module Bank
    # Bank that serves historical exchange rates. Inherits from
    # +Money::Bank::Base+
    class Historical < Bank::Base
      # Configuration class for +Money::Bank::Historical+
      class Configuration

        # +Money::Currency+ relative to which all exchange rates will be cached
        attr_accessor :base_currency
        # URL of the Redis server and other redis params
        attr_accessor :redis_url
        attr_accessor :redis_params
        # Redis namespace in which the exchange rates will be cached
        attr_accessor :redis_namespace
        # OpenExchangeRates app ID
        attr_accessor :oer_app_id
        # timeout to set in the OpenExchangeRates requests
        attr_accessor :timeout
        # type of account on OpenExchangeRates, to know which API endpoints are useable
        attr_accessor :oer_account_type

        def initialize
          @base_currency = Currency.new('EUR')
          @redis_url = 'redis://localhost:6379'
          @redis_params = {}
          @redis_namespace = 'currency'
          @oer_app_id = nil
          @timeout = 15
          @oer_account_type = RatesProvider::OpenExchangeRates::AccountType::ENTERPRISE
        end
      end

      # Returns the configuration (+Money::Bank::Historical::Configuration+)
      def self.configuration
        @configuration ||= Configuration.new
      end

      # Configures the bank. Parameters that can be configured:
      # - +oer_app_id+ - (required) your OpenExchangeRates App ID
      # - +oer_account_type+ - (optional) your OpenExchangeRates account type. Choose one of the values in the +Money::RatesProvider::OpenExchangeRates::AccountType+ module (default: +Money::RatesProvider::OpenExchangeRates::AccountType::ENTERPRISE+)
      # - +base_currency+ - (optional) +Money::Currency+ relative to which all the rates are stored (default: EUR)
      # - +redis_url+ - (optional) the URL of the Redis server (default: +redis://localhost:6379+)
      # - +redis_params+ - (optional) parameters passed to Redis.new, for example to configure ssl behaviour
      # - +redis_namespace+ - (optional) Redis namespace to prefix all keys (default: +currency+)
      # - +timeout+ - (optional) set a timeout for the OER calls (default: 15 seconds)
      #
      # ==== Examples
      #
      #   Money::Bank::Historical.configure do |config|
      #     config.oer_app_id = 'XXXXXXXXXXXXXXXXXXXXX'
      #     config.oer_account_type = Money::RatesProvider::OpenExchangeRates::AccountType::FREE
      #     config.base_currency = Money::Currency.new('USD')
      #     config.redis_url = 'redis://localhost:6379'
      #     config.redis_params = { ssl_params: { verify_mode: OpenSSL::SSL::VERIFY_NONE } }
      #     config.redis_namespace = 'currency'
      #     config.timeout = 20
      #   end
      def self.configure
        yield(configuration)
        instance.setup
      end

      # Called at the end of the superclass' +initialize+ and also when
      # configuration changes. It initializes/resets all the instance variables.
      def setup
        @base_currency = Historical.configuration.base_currency
        # Hash[iso_currency][iso_date]
        @rates = {}
        @store = RatesStore::HistoricalRedis.new(@base_currency,
                                                 Historical.configuration.redis_url,
                                                 Historical.configuration.redis_params,
                                                 Historical.configuration.redis_namespace)
        @provider = RatesProvider::OpenExchangeRates.new(Historical.configuration.oer_app_id,
                                                         @base_currency,
                                                         Historical.configuration.timeout,
                                                         Historical.configuration.oer_account_type)
        # for controlling access to @rates
        @mutex = Mutex.new
      end

      # Adds historical rates in bulk to the Redis cache.
      #
      # ==== Parameters
      #
      # +currency_date_rate_hash+ - A +Hash+ of exchange rates, broken down by currency and date. See the example for details.
      #
      # ==== Examples
      #
      # Assuming USD is the base currency
      #
      #   rates = {
      #     'EUR' => {
      #       '2015-09-10' => 0.11, # 1 USD = 0.11 EUR
      #       '2015-09-11' => 0.22
      #     },
      #     'GBP' => {
      #       '2015-09-10' => 0.44, # 1 USD = 0.44 GBP
      #       '2015-09-11' => 0.55
      #     }
      #   }
      #   bank.add_rates(rates)

      def add_rates(currency_date_rate_hash)
        @store.add_rates(currency_date_rate_hash)
      end

      # Adds a single rate for a specific date to the Redis cache.
      # If no datetime is passed, it defaults to yesterday (UTC).
      # One of the passed currencies should match the base currency.
      #
      # ==== Parameters
      #
      # - +from_currency+ - Fixed currency of the +rate+ (https://en.wikipedia.org/wiki/Exchange_rate#Quotations). Accepts ISO String and +Money::Currency+ objects.
      # - +to_currency+ - Variable currency of the +rate+ (https://en.wikipedia.org/wiki/Exchange_rate#Quotations). Accepts ISO String and +Money::Currency+ objects.
      # - +rate+ - The price of 1 unit of +from_currency+ in +to_currency+.
      # - +datetime+ - The +Date+ this +rate+ was observed. If +Time+ is passed instead, it's converted to the UTC +Date+. If no +datetime+ is passed, it defaults to yesterday (UTC).
      #
      # ==== Errors
      #
      # - Raises +ArgumentError+ when neither +from_currency+, nor +to_currency+ match the +base_currency+ given in the configuration.
      #
      # ==== Examples
      #
      # Assuming USD is the base currency
      #
      #   from_money = Money.new(100_00, 'EUR')
      #   to_currency = 'GBP'
      #
      #   date = Date.new(2016, 5, 18)
      #
      #   # 1 EUR = 1.2 USD on May 18th 2016
      #   bank.add_rate('EUR', 'USD', 1.2, date)
      #   # 1 USD = 0.8 GBP on May 18th 2016
      #   bank.add_rate(Money::Currency.new('USD'), Money::Currency.new('GBP'), 0.8, date)
      #
      #   # 100 EUR = 100 * 1.2 USD = 100 * 1.2 * 0.8 GBP = 96 GBP
      #   bank.exchange_with_historical(from_money, to_currency, date)
      #   # => #<Money fractional:9600 currency:GBP>

      def add_rate(from_currency, to_currency, rate, datetime = yesterday_utc)
        from_currency = Currency.wrap(from_currency)
        to_currency = Currency.wrap(to_currency)

        if from_currency != @base_currency && to_currency != @base_currency
          raise ArgumentError, "`from_currency` (#{from_currency.iso_code}) or "\
                               "`to_currency` (#{to_currency.iso_code}) should "\
                               "match the base currency #{@base_currency.iso_code}"
        end

        date = datetime_to_date(datetime)

        currency_date_rate_hash = if from_currency == @base_currency
                                    {
                                      to_currency.iso_code => {
                                        date.iso8601 => rate
                                      }
                                    }
                                  else
                                    {
                                      from_currency.iso_code => {
                                        date.iso8601 => 1 / rate
                                      }
                                    }
                                  end

        add_rates(currency_date_rate_hash)
      end

      # Returns the +BigDecimal+ rate for converting +from_currency+
      # to +to_currency+ on a specific date. This is the price of 1 unit of
      # +from_currency+ in +to_currency+ on that date.
      # If rate is not found in the Redis cache, it is fetched from
      # OpenExchangeRates.
      # If no +datetime+ is passed, it defaults to yesterday (UTC).
      #
      # ==== Parameters
      #
      # - +from_currency+ - Fixed currency of the returned rate (https://en.wikipedia.org/wiki/Exchange_rate#Quotations). Accepts ISO String and +Money::Currency+ objects.
      # - +to_currency+ - Variable currency of the returned rate (https://en.wikipedia.org/wiki/Exchange_rate#Quotations). Accepts ISO String and +Money::Currency+ objects.
      # - +datetime+ - The +Date+ the returned rate was observed. If +Time+ is passed instead, it's converted to the UTC +Date+. If no +datetime+ is passed, it defaults to yesterday (UTC).
      #
      # ==== Examples
      #
      #   bank.get_rate(Money::Currency.new('GBP'), 'CAD', Date.new(2016, 10, 1))
      #   # => #<BigDecimal:7fd39fd2cb78,'0.1703941289 451827243E1',27(45)>

      def get_rate(from_currency, to_currency, datetime = yesterday_utc)
        from_currency = Currency.wrap(from_currency)
        to_currency = Currency.wrap(to_currency)

        date = datetime_to_date(datetime)

        rate_on_date(from_currency, to_currency, date)
      end

      # Exchanges +from_money+ to +to_currency+ using yesterday's
      # closing rates and returns a new +Money+ object.
      #
      # ==== Parameters
      #
      # - +from_money+ - The +Money+ object to exchange
      # - +to_currency+ - The currency to exchange +from_money+ to. Accepts ISO String and +Money::Currency+ objects.
      def exchange_with(from_money, to_currency)
        exchange_with_historical(from_money, to_currency, yesterday_utc)
      end

      # Exchanges +from_money+ to +to_currency+ using +datetime+'s
      # closing rates and returns a new +Money+ object.
      #
      # ==== Parameters
      #
      # - +from_money+ - The +Money+ object to exchange
      # - +to_currency+ - The currency to exchange +from_money+ to. Accepts ISO String and +Money::Currency+ objects.
      # - +datetime+ - The +Date+ to get the exchange rate from. If +Time+ is passed instead, it's converted to the UTC +Date+.
      def exchange_with_historical(from_money, to_currency, datetime)
        date = datetime_to_date(datetime)

        from_currency = from_money.currency
        to_currency = Currency.wrap(to_currency)

        rate = rate_on_date(from_currency, to_currency, date)
        to_amount = from_money.amount * rate

        Money.from_amount(to_amount, to_currency)
      end

      private

      def datetime_to_date(datetime)
        datetime.is_a?(Date) ? datetime : datetime.utc.to_date
      end

      # rate for converting 1 unit of from_currency (e.g. USD) to to_currency (e.g. GBP).
      # Comments below assume EUR is the base currency,
      # 1 EUR = 1.21 USD, and 1 EUR = 0.83 GBP on given date
      def rate_on_date(from_currency, to_currency, date)
        return 1 if from_currency == to_currency

        # 1 EUR = 1.21 USD => 1 USD = 1/1.21 EUR
        from_base_to_from_rate = base_rate_on_date(from_currency, date)
        # 1 EUR = 0.83 GBP
        from_base_to_to_rate   = base_rate_on_date(to_currency,   date)

        # 1 USD = 1/1.21 EUR = (1/1.21) * 0.83 GBP = 0.83/1.21 GBP
        from_base_to_to_rate / from_base_to_from_rate
      end

      # rate for converting 1 unit of base currency to currency
      def base_rate_on_date(currency, date)
        return 1 if @base_currency == currency

        rate = get_base_rate(currency, date) ||
               fetch_stored_base_rate(currency, date) ||
               fetch_provider_base_rate(currency, date)

        if rate.nil?
          raise UnknownRate, "Rate from #{currency} to #{@base_currency} "\
                             "on #{date} not found"
        end

        rate
      end

      def fetch_stored_base_rate(currency, date)
        date_rate_hash = @store.get_rates(currency)

        if date_rate_hash && !date_rate_hash.empty?
          rate = date_rate_hash[date.iso8601]
          set_base_rates(currency, date_rate_hash)

          rate
        end
      end

      def fetch_provider_base_rate(currency, date)
        currency_date_rate_hash = @provider.fetch_rates(date)

        date_rate_hash = currency_date_rate_hash[currency.iso_code]
        rate = date_rate_hash && date_rate_hash[date.iso8601]

        if currency_date_rate_hash && !currency_date_rate_hash.empty?
          @store.add_rates(currency_date_rate_hash)
        end

        if date_rate_hash && !date_rate_hash.empty?
          set_base_rates(currency, date_rate_hash)
        end

        rate
      end

      def set_base_rates(currency, date_rate_hash)
        iso_currency = currency.iso_code
        @mutex.synchronize do
          @rates[iso_currency] = {} if @rates[iso_currency].nil?
          @rates[iso_currency].merge!(date_rate_hash)
        end
      end

      def get_base_rate(currency, date)
        @mutex.synchronize do
          rates = @rates[currency.iso_code]
<<<<<<< HEAD
          rates[date.iso8601] if rates
=======
          rates[date.to_s] if rates
>>>>>>> 5a084e26
        end
      end

      # yesterday in UTC timezone
      def yesterday_utc
        Time.now.utc.to_date - 1
      end
    end
  end

  # Exchanges to +other_currency+ using +datetime+'s
  # closing rates and returns a new +Money+ object.
  # +rounding_method+ is ignored in this version of the gem.
  #
  # ==== Parameters
  #
  # - +other_currency+ - The currency to exchange to. Accepts ISO String and +Money::Currency+ objects.
  # - +datetime+ - The +Date+ to get the exchange rate from. If +Time+ is passed instead, it's converted to the UTC +Date+.
  # - +rounding_method+ - This parameter is ignored in this version of the gem.

  def exchange_to_historical(other_currency, datetime, &rounding_method)
    Bank::Historical.instance.exchange_with_historical(self, other_currency,
                                                       datetime, &rounding_method)
  end
end<|MERGE_RESOLUTION|>--- conflicted
+++ resolved
@@ -323,11 +323,7 @@
       def get_base_rate(currency, date)
         @mutex.synchronize do
           rates = @rates[currency.iso_code]
-<<<<<<< HEAD
           rates[date.iso8601] if rates
-=======
-          rates[date.to_s] if rates
->>>>>>> 5a084e26
         end
       end
 
