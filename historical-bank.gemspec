#
# Licensed under the Apache License, Version 2.0 (the "License");
# you may not use this file except in compliance with the License.
# You may obtain a copy of the License at
#
# http://www.apache.org/licenses/LICENSE-2.0
#
# Unless required by applicable law or agreed to in writing, software
# distributed under the License is distributed on an "AS IS" BASIS,
# WITHOUT WARRANTIES OR CONDITIONS OF ANY KIND, either express or implied.
# See the License for the specific language governing permissions and
# limitations under the License.
#

# frozen_string_literal: true

Gem::Specification.new do |s|
  s.name        = 'historical-bank'
<<<<<<< HEAD
  s.version     = '0.2.0'
=======
  s.version     = '0.1.12'
>>>>>>> 5a084e26
  s.summary     = 'Historical Bank'
  s.description = 'A `Money::Bank::Base` with historical exchange rates'
  s.authors     = ['Kostis Dadamis', 'Emili Parreno']
  s.email       = ['provlhma@gmail.com']
  s.homepage    = 'https://github.com/jeopard/historical-bank-ruby'
  s.license     = 'Apache-2.0'

<<<<<<< HEAD
  require 'rake'
  s.files = Dir['lib/**/*.rb', 'examples/*.rb', 'spec/**/*.rb']
  s.files += ['Gemfile', 'historical-bank.gemspec', 'README.md', 'LICENSE',
              'CONTRIBUTING.md', 'AUTHORS', 'CHANGELOG.md',
              'spec/fixtures/time-series-2015-09.json']

=======
  s.files = Dir.chdir(File.expand_path(__dir__)) do
    `git ls-files -z`.split("\x0").reject do |f|
      (f == __FILE__) || f.match(%r{\A(?:(?:bin|test|spec|features)/|\.(?:git|travis|circleci)|appveyor)})
    end
  end
>>>>>>> 5a084e26
  s.test_files = s.files.grep(%r{^spec/})

  s.extra_rdoc_files = ['README.md']

  s.requirements = 'redis'

  s.require_path = 'lib'

  s.required_ruby_version = '>= 3.1.0'

  s.add_runtime_dependency 'money',    '~> 6.7'
  s.add_runtime_dependency 'httparty', '~> 0.14'
  s.add_runtime_dependency 'redis',    ['>=4.0', '~> 5.0']


  s.add_development_dependency 'rspec',      '~> 3.5'
  s.add_development_dependency 'pry-byebug', '~> 3.4'
  s.add_development_dependency 'rubocop',    '~> 0.52'
  s.add_development_dependency 'rack-test',  '~> 2.0'
  s.add_development_dependency 'webmock',    '~> 3.0'
  s.add_development_dependency 'faker',      '~> 3.0'
  s.add_development_dependency 'timecop',    '~> 0.8'
end<|MERGE_RESOLUTION|>--- conflicted
+++ resolved
@@ -16,11 +16,7 @@
 
 Gem::Specification.new do |s|
   s.name        = 'historical-bank'
-<<<<<<< HEAD
   s.version     = '0.2.0'
-=======
-  s.version     = '0.1.12'
->>>>>>> 5a084e26
   s.summary     = 'Historical Bank'
   s.description = 'A `Money::Bank::Base` with historical exchange rates'
   s.authors     = ['Kostis Dadamis', 'Emili Parreno']
@@ -28,20 +24,11 @@
   s.homepage    = 'https://github.com/jeopard/historical-bank-ruby'
   s.license     = 'Apache-2.0'
 
-<<<<<<< HEAD
-  require 'rake'
-  s.files = Dir['lib/**/*.rb', 'examples/*.rb', 'spec/**/*.rb']
-  s.files += ['Gemfile', 'historical-bank.gemspec', 'README.md', 'LICENSE',
-              'CONTRIBUTING.md', 'AUTHORS', 'CHANGELOG.md',
-              'spec/fixtures/time-series-2015-09.json']
-
-=======
   s.files = Dir.chdir(File.expand_path(__dir__)) do
     `git ls-files -z`.split("\x0").reject do |f|
       (f == __FILE__) || f.match(%r{\A(?:(?:bin|test|spec|features)/|\.(?:git|travis|circleci)|appveyor)})
     end
   end
->>>>>>> 5a084e26
   s.test_files = s.files.grep(%r{^spec/})
 
   s.extra_rdoc_files = ['README.md']
